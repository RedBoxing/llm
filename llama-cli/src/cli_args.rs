use std::path::PathBuf;

use clap::{Parser, ValueEnum};
<<<<<<< HEAD
use rand::SeedableRng;

use ggml::loader::load_progress;

use llm_base::{
=======
use color_eyre::eyre::{Result, WrapErr};
use llama_rs::{
>>>>>>> bb0d7eae
    InferenceParameters, InferenceSessionParameters, ModelKVMemoryType, TokenBias, EOT_TOKEN_ID,
};

#[derive(Parser, Debug)]
#[command(author, version, about, long_about = None)]
pub enum Args {
    #[command()]
    /// Use a model to infer the next tokens in a sequence, and exit
    Infer(Box<Infer>),

    #[command()]
    /// Dumps the prompt to console and exits, first as a comma-separated list of token IDs
    /// and then as a list of comma-separated string keys and token ID values.
    DumpTokens(Box<DumpTokens>),

    #[command()]
    /// Use a model to interactively prompt it multiple times, while
    /// resetting the context between invocations
    Repl(Box<Repl>),

    #[command()]
    /// Use a model to interactively generate tokens, and chat with it
    ///
    /// Note that most, if not all, existing models are not trained for this
    /// and do not support a long enough context window to be able to
    /// have an extended conversation.
    ChatExperimental(Box<Repl>),

    #[command(hide = true)]
    /// Convert a PyTorch model to a GGML model
    ///
    /// This is *not* fully implemented. This is a starting point for developers
    /// to continue at a later stage.
    ///
    /// For reference, see [the PR](https://github.com/rustformers/llama-rs/pull/83).
    Convert(Box<Convert>),
}

#[derive(Parser, Debug)]
pub struct Infer {
    #[command(flatten)]
    pub model_load: ModelLoad,

    #[command(flatten)]
    pub prompt_file: PromptFile,

    #[command(flatten)]
    pub generate: Generate,

    /// The prompt to feed the generator.
    ///
    /// If used with `--prompt-file`/`-f`, the prompt from the file will be used
    /// and `{{PROMPT}}` will be replaced with the value of `--prompt`/`-p`.
    #[arg(long, short = 'p', default_value = None)]
    pub prompt: Option<String>,

    /// Saves an inference session at the given path. The same session can then be
    /// loaded from disk using `--load-session`.
    ///
    /// Use this with `-n 0` to save just the prompt
    #[arg(long, default_value = None)]
    pub save_session: Option<PathBuf>,

    /// Loads an inference session from the given path if present, and then saves
    /// the result to the same path after inference is completed.
    ///
    /// Equivalent to `--load-session` and `--save-session` with the same path,
    /// but will not error if the path does not exist
    #[arg(long, default_value = None)]
    pub persist_session: Option<PathBuf>,
}

#[derive(Parser, Debug)]
pub struct DumpTokens {
    #[command(flatten)]
    pub model_load: ModelLoad,

    #[command(flatten)]
    pub prompt_file: PromptFile,

    /// The prompt to feed the generator.
    ///
    /// If used with `--prompt-file`/`-f`, the prompt from the file will be used
    /// and `{{PROMPT}}` will be replaced with the value of `--prompt`/`-p`.
    #[arg(long, short = 'p', default_value = None)]
    pub prompt: Option<String>,
}

#[derive(Parser, Debug)]
pub struct Repl {
    #[command(flatten)]
    pub model_load: ModelLoad,

    #[command(flatten)]
    pub prompt_file: PromptFile,

    #[command(flatten)]
    pub generate: Generate,
}

#[derive(Parser, Debug)]
pub struct Generate {
    /// Sets the number of threads to use
    #[arg(long, short = 't')]
    pub num_threads: Option<usize>,

    /// Sets how many tokens to predict
    #[arg(long, short = 'n')]
    pub num_predict: Option<usize>,

    /// How many tokens from the prompt at a time to feed the network. Does not
    /// affect generation.
    #[arg(long, default_value_t = 8)]
    pub batch_size: usize,

    /// Size of the 'last N' buffer that is used for the `repeat_penalty`
    /// option. In tokens.
    #[arg(long, default_value_t = 64)]
    pub repeat_last_n: usize,

    /// The penalty for repeating tokens. Higher values make the generation less
    /// likely to get into a loop, but may harm results when repetitive outputs
    /// are desired.
    #[arg(long, default_value_t = 1.30)]
    pub repeat_penalty: f32,

    /// Temperature
    #[arg(long, default_value_t = 0.80)]
    pub temperature: f32,

    /// Top-K: The top K words by score are kept during sampling.
    #[arg(long, default_value_t = 40)]
    pub top_k: usize,

    /// Top-p: The cumulative probability after which no more words are kept
    /// for sampling.
    #[arg(long, default_value_t = 0.95)]
    pub top_p: f32,

    /// Loads a saved inference session from the given path, previously saved using
    /// `--save-session`
    #[arg(long, default_value = None)]
    pub load_session: Option<PathBuf>,

    /// Specifies the seed to use during sampling. Note that, depending on
    /// hardware, the same seed may lead to different results on two separate
    /// machines.
    #[arg(long, default_value = None)]
    pub seed: Option<u64>,

    /// Use 16-bit floats for model memory key and value. Ignored when restoring
    /// from the cache.
    #[arg(long, default_value_t = false)]
    pub float16: bool,

    /// A comma separated list of token biases. The list should be in the format
    /// "TID=BIAS,TID=BIAS" where TID is an integer token ID and BIAS is a
    /// floating point number.
    /// For example, "1=-1.0,2=-1.0" sets the bias for token IDs 1
    /// (start of document) and 2 (end of document) to -1.0 which effectively
    /// disables the model from generating responses containing those token IDs.
    #[arg(long, default_value = None, value_parser = parse_bias)]
    pub token_bias: Option<TokenBias>,

    /// Prevent the end of stream (EOS/EOD) token from being generated. This will allow the
    /// model to generate text until it runs out of context space. Note: The --token-bias
    /// option will override this if specified.
    #[arg(long, default_value_t = false)]
    pub ignore_eos: bool,
}
impl Generate {
    #[cfg(all(target_os = "macos", target_arch = "aarch64"))]
    pub fn autodetect_num_threads(&self) -> usize {
        std::process::Command::new("sysctl")
            .arg("-n")
            .arg("hw.perflevel0.physicalcpu")
            .output()
            .ok()
            .and_then(|output| String::from_utf8(output.stdout).ok()?.trim().parse().ok())
            .unwrap_or(num_cpus::get_physical())
    }

    #[cfg(not(all(target_os = "macos", target_arch = "aarch64")))]
    pub fn autodetect_num_threads(&self) -> usize {
        num_cpus::get_physical()
    }

    pub fn num_threads(&self) -> usize {
        self.num_threads
            .unwrap_or_else(|| self.autodetect_num_threads())
    }

    pub fn inference_session_parameters(&self) -> InferenceSessionParameters {
        let mem_typ = if self.float16 {
            ModelKVMemoryType::Float16
        } else {
            ModelKVMemoryType::Float32
        };
        InferenceSessionParameters {
            memory_k_type: mem_typ,
            memory_v_type: mem_typ,
            repetition_penalty_last_n: self.repeat_last_n,
        }
    }

    pub fn rng(&self) -> rand::rngs::StdRng {
        if let Some(seed) = self.seed {
            rand::rngs::StdRng::seed_from_u64(seed)
        } else {
            rand::rngs::StdRng::from_entropy()
        }
    }

    pub fn inference_parameters(&self, session_loaded: bool) -> InferenceParameters {
        InferenceParameters {
            n_threads: self.num_threads(),
            n_batch: self.batch_size,
            top_k: self.top_k,
            top_p: self.top_p,
            repeat_penalty: self.repeat_penalty,
            temperature: self.temperature,
            bias_tokens: self.token_bias.clone().unwrap_or_else(|| {
                if self.ignore_eos {
                    TokenBias::new(vec![(EOT_TOKEN_ID, -1.0)])
                } else {
                    TokenBias::default()
                }
            }),
            play_back_previous_tokens: session_loaded,
        }
    }
}
fn parse_bias(s: &str) -> Result<TokenBias, String> {
    s.parse()
}

#[derive(Parser, Debug)]
pub struct ModelLoad {
    /// Where to load the model path from
    #[arg(long, short = 'm')]
    pub model_path: String,

    /// Sets the size of the context (in tokens). Allows feeding longer prompts.
    /// Note that this affects memory.
    ///
    /// LLaMA models are trained with a context size of 2048 tokens. If you
    /// want to use a larger context size, you will need to retrain the model,
    /// or use a model that was trained with a larger context size.
    ///
    /// Alternate methods to extend the context, including
    /// [context clearing](https://github.com/rustformers/llama-rs/issues/77) are
    /// being investigated, but are not yet implemented. Additionally, these
    /// will likely not perform as well as a model with a larger context size.
    #[arg(long, default_value_t = 2048)]
    pub num_ctx_tokens: usize,
}
impl ModelLoad {
<<<<<<< HEAD
    pub fn load(&self) -> llama::Llama {
        let model = llama::Llama::load(&self.model_path, self.num_ctx_tokens, load_progress)
            .expect("Could not load model");
=======
    pub fn load(&self) -> Result<llama_rs::Model> {
        let model = llama_rs::Model::load(&self.model_path, self.num_ctx_tokens, |progress| {
            use llama_rs::LoadProgress;
            match progress {
                LoadProgress::HyperparametersLoaded(hparams) => {
                    log::debug!("Loaded hyperparameters {hparams:#?}")
                }
                LoadProgress::ContextSize { bytes } => log::info!(
                    "ggml ctx size = {:.2} MB\n",
                    bytes as f64 / (1024.0 * 1024.0)
                ),
                LoadProgress::PartLoading {
                    file,
                    current_part,
                    total_parts,
                } => {
                    let current_part = current_part + 1;
                    log::info!(
                        "Loading model part {}/{} from '{}'\n",
                        current_part,
                        total_parts,
                        file.to_string_lossy(),
                    )
                }
                LoadProgress::PartTensorLoaded {
                    current_tensor,
                    tensor_count,
                    ..
                } => {
                    let current_tensor = current_tensor + 1;
                    if current_tensor % 8 == 0 {
                        log::info!("Loaded tensor {current_tensor}/{tensor_count}");
                    }
                }
                LoadProgress::PartLoaded {
                    file,
                    byte_size,
                    tensor_count,
                } => {
                    log::info!("Loading of '{}' complete", file.to_string_lossy());
                    log::info!(
                        "Model size = {:.2} MB / num tensors = {}",
                        byte_size as f64 / 1024.0 / 1024.0,
                        tensor_count
                    );
                }
            }
        })
        .wrap_err("Failed to load model")?;
>>>>>>> bb0d7eae

        log::info!("Model fully loaded!");

        Ok(model)
    }
}

#[derive(Parser, Debug)]
pub struct PromptFile {
    /// A file to read the prompt from.
    #[arg(long, short = 'f', default_value = None)]
    pub prompt_file: Option<String>,
}
impl PromptFile {
    pub fn contents(&self) -> Option<String> {
        match &self.prompt_file {
            Some(path) => {
                match std::fs::read_to_string(path) {
                    Ok(mut prompt) => {
                        // Strip off the last character if it's exactly newline. Also strip off a single
                        // carriage return if it's there. Since String must be valid UTF-8 it should be
                        // guaranteed that looking at the string as bytes here is safe: UTF-8 non-ASCII
                        // bytes will always the high bit set.
                        if matches!(prompt.as_bytes().last(), Some(b'\n')) {
                            prompt.pop();
                        }
                        if matches!(prompt.as_bytes().last(), Some(b'\r')) {
                            prompt.pop();
                        }
                        Some(prompt)
                    }
                    Err(err) => {
                        log::error!("Could not read prompt file at {path}. Error {err}");
                        std::process::exit(1);
                    }
                }
            }
            _ => None,
        }
    }
}

#[derive(Parser, Debug)]
pub struct Convert {
    /// Path to model directory
    #[arg(long, short = 'd')]
    pub directory: PathBuf,

    /// File type to convert to
    #[arg(long, short = 't', value_enum, default_value_t = ElementType::Q4_0)]
    pub element_type: ElementType,
}

#[derive(Parser, Debug, ValueEnum, Clone, Copy)]
pub enum ElementType {
    /// Quantized 4-bit (type 0).
    Q4_0,
    /// Quantized 4-bit (type 1); used by GPTQ.
    Q4_1,
    /// Float 16-bit.
    F16,
    /// Float 32-bit.
    F32,
}
impl From<ElementType> for llm_base::ElementType {
    fn from(model_type: ElementType) -> Self {
        match model_type {
            ElementType::Q4_0 => llm_base::ElementType::Q4_0,
            ElementType::Q4_1 => llm_base::ElementType::Q4_1,
            ElementType::F16 => llm_base::ElementType::F16,
            ElementType::F32 => llm_base::ElementType::F32,
        }
    }
}<|MERGE_RESOLUTION|>--- conflicted
+++ resolved
@@ -1,16 +1,12 @@
 use std::path::PathBuf;
 
 use clap::{Parser, ValueEnum};
-<<<<<<< HEAD
+use color_eyre::eyre::{Result, WrapErr};
 use rand::SeedableRng;
 
 use ggml::loader::load_progress;
 
 use llm_base::{
-=======
-use color_eyre::eyre::{Result, WrapErr};
-use llama_rs::{
->>>>>>> bb0d7eae
     InferenceParameters, InferenceSessionParameters, ModelKVMemoryType, TokenBias, EOT_TOKEN_ID,
 };
 
@@ -268,61 +264,9 @@
     pub num_ctx_tokens: usize,
 }
 impl ModelLoad {
-<<<<<<< HEAD
-    pub fn load(&self) -> llama::Llama {
+    pub fn load(&self) -> Result<llama::Llama> {
         let model = llama::Llama::load(&self.model_path, self.num_ctx_tokens, load_progress)
-            .expect("Could not load model");
-=======
-    pub fn load(&self) -> Result<llama_rs::Model> {
-        let model = llama_rs::Model::load(&self.model_path, self.num_ctx_tokens, |progress| {
-            use llama_rs::LoadProgress;
-            match progress {
-                LoadProgress::HyperparametersLoaded(hparams) => {
-                    log::debug!("Loaded hyperparameters {hparams:#?}")
-                }
-                LoadProgress::ContextSize { bytes } => log::info!(
-                    "ggml ctx size = {:.2} MB\n",
-                    bytes as f64 / (1024.0 * 1024.0)
-                ),
-                LoadProgress::PartLoading {
-                    file,
-                    current_part,
-                    total_parts,
-                } => {
-                    let current_part = current_part + 1;
-                    log::info!(
-                        "Loading model part {}/{} from '{}'\n",
-                        current_part,
-                        total_parts,
-                        file.to_string_lossy(),
-                    )
-                }
-                LoadProgress::PartTensorLoaded {
-                    current_tensor,
-                    tensor_count,
-                    ..
-                } => {
-                    let current_tensor = current_tensor + 1;
-                    if current_tensor % 8 == 0 {
-                        log::info!("Loaded tensor {current_tensor}/{tensor_count}");
-                    }
-                }
-                LoadProgress::PartLoaded {
-                    file,
-                    byte_size,
-                    tensor_count,
-                } => {
-                    log::info!("Loading of '{}' complete", file.to_string_lossy());
-                    log::info!(
-                        "Model size = {:.2} MB / num tensors = {}",
-                        byte_size as f64 / 1024.0 / 1024.0,
-                        tensor_count
-                    );
-                }
-            }
-        })
-        .wrap_err("Failed to load model")?;
->>>>>>> bb0d7eae
+            .wrap_err("Could not load model")?;
 
         log::info!("Model fully loaded!");
 
