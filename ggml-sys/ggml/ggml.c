--- conflicted
+++ resolved
@@ -2172,10 +2172,6 @@
 
     // Main loop
     for (int i = 0; i < nb; i+=UNROLL_COUNT) {
-<<<<<<< HEAD
-
-=======
->>>>>>> bb0d7eae
         // This loop will be unrolled by the compiler
         for (int u=0;u<UNROLL_COUNT;u++)  {
             /* Compute combined scale for the block */
@@ -2228,10 +2224,6 @@
             /* Multiply q with scale and accumulate */
             acc = _mm256_fmadd_ps( scale, q, acc );
         }
-<<<<<<< HEAD
-
-=======
->>>>>>> bb0d7eae
     }
 
     // Return horizontal sum of the acc vector
