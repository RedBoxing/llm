--- conflicted
+++ resolved
@@ -44,11 +44,8 @@
                 use_parallel_residual: false,
             }),
         ),
-<<<<<<< HEAD
         Args::Mpt { args } => handle_args::<llm::models::Mpt>(args, None),
-=======
         Args::Rwkv { args } => handle_args::<llm::models::Rwkv>(args, None),
->>>>>>> 8cd948e2
     }
 }
 
