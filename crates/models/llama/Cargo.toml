[package]
name = "llm-llama"
version = "0.2.0-dev"
license = { workspace = true }
repository = { workspace = true }
description = "An implementation of LLaMA (Large Language Model Meta AI) for the `llm` ecosystem."
edition = "2021"
readme = "../../../README.md"

[dependencies]
llm-base = { path = "../../llm-base", version = "0.2.0-dev" }

bytemuck = { workspace = true }
rand = { workspace = true }
<<<<<<< HEAD
thiserror = { workspace = true }
tokenizers = { workspace = true }

# Used for the `convert` feature
serde = { workspace = true, optional = true }
serde_json = { workspace = true, optional = true }
protobuf = { version = "= 2.14.0", optional = true }
rust_tokenizers = { version = "3.1.2", optional = true }

[features]
convert = ["dep:serde", "dep:serde_json", "dep:protobuf", "dep:rust_tokenizers"]
=======
thiserror = { workspace = true }
>>>>>>> 3a631427
<|MERGE_RESOLUTION|>--- conflicted
+++ resolved
@@ -8,22 +8,4 @@
 readme = "../../../README.md"
 
 [dependencies]
-llm-base = { path = "../../llm-base", version = "0.2.0-dev" }
-
-bytemuck = { workspace = true }
-rand = { workspace = true }
-<<<<<<< HEAD
-thiserror = { workspace = true }
-tokenizers = { workspace = true }
-
-# Used for the `convert` feature
-serde = { workspace = true, optional = true }
-serde_json = { workspace = true, optional = true }
-protobuf = { version = "= 2.14.0", optional = true }
-rust_tokenizers = { version = "3.1.2", optional = true }
-
-[features]
-convert = ["dep:serde", "dep:serde_json", "dep:protobuf", "dep:rust_tokenizers"]
-=======
-thiserror = { workspace = true }
->>>>>>> 3a631427
+llm-base = { path = "../../llm-base", version = "0.2.0-dev" }