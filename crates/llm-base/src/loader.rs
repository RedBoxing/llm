use std::{
    collections::HashMap,
    fmt::{Display, Formatter},
    fs::File,
    io::{BufRead, BufReader, Read, Seek, SeekFrom},
    path::{Path, PathBuf},
};

use crate::{
    util, Hyperparameters, KnownModel, LoraAdapter, LoraParameters, ModelParameters, TokenId,
    Vocabulary,
};
pub use ggml::ContainerType;
use ggml::{
    format::{LoadError as FormatLoadError, PartialHyperparameters, TensorLoadInfo},
    Context,
};
use memmap2::Mmap;
use thiserror::Error;

<<<<<<< HEAD
use tokenizers::models::bpe::BpeBuilder;
use tokenizers::Tokenizer;
=======
#[derive(Debug, PartialEq, Clone, Copy, Eq, Default)]
/// Information about the file.
pub struct FileType {
    /// The format of the tensors.
    pub format: FileTypeFormat,
    /// The quantization version.
    pub quantization_version: u32,
}
impl From<FileType> for i32 {
    fn from(value: FileType) -> Self {
        (value.quantization_version * ggml::QNT_VERSION_FACTOR) as i32
            + match value.format {
                FileTypeFormat::F32 => 0,
                FileTypeFormat::MostlyF16 => 1,
                FileTypeFormat::MostlyQ4_0 => 2,
                FileTypeFormat::MostlyQ4_1 => 3,
                FileTypeFormat::MostlyQ4_1SomeF16 => 4,
                FileTypeFormat::MostlyQ4_2 => 5,
                FileTypeFormat::MostlyQ8_0 => 7,
                FileTypeFormat::MostlyQ5_0 => 8,
                FileTypeFormat::MostlyQ5_1 => 9,
            }
    }
}
impl TryFrom<i32> for FileType {
    type Error = ();

    fn try_from(value: i32) -> Result<Self, Self::Error> {
        let format = match (value as u32) % ggml::QNT_VERSION_FACTOR {
            0 => FileTypeFormat::F32,
            1 => FileTypeFormat::MostlyF16,
            2 => FileTypeFormat::MostlyQ4_0,
            3 => FileTypeFormat::MostlyQ4_1,
            4 => FileTypeFormat::MostlyQ4_1SomeF16,
            5 => FileTypeFormat::MostlyQ4_2,
            7 => FileTypeFormat::MostlyQ8_0,
            8 => FileTypeFormat::MostlyQ5_0,
            9 => FileTypeFormat::MostlyQ5_1,
            _ => return Err(()),
        };

        Ok(Self {
            format,
            quantization_version: (value as u32) / ggml::QNT_VERSION_FACTOR,
        })
    }
}
impl Display for FileType {
    fn fmt(&self, f: &mut Formatter<'_>) -> std::fmt::Result {
        match self.format {
            FileTypeFormat::F32 => write!(f, "f32"),
            FileTypeFormat::MostlyF16 => write!(f, "f16"),
            FileTypeFormat::MostlyQ4_0 => write!(f, "q4_0"),
            FileTypeFormat::MostlyQ4_1 => write!(f, "q4_1"),
            FileTypeFormat::MostlyQ4_1SomeF16 => write!(f, "q4_1_with_f16"),
            FileTypeFormat::MostlyQ4_2 => write!(f, "q4_2"),
            FileTypeFormat::MostlyQ8_0 => write!(f, "q8_0"),
            FileTypeFormat::MostlyQ5_0 => write!(f, "q5_0"),
            FileTypeFormat::MostlyQ5_1 => write!(f, "q5_1"),
        }?;

        write!(f, "_qnt{}", self.quantization_version)?;

        Ok(())
    }
}
>>>>>>> 8a8076f5

/// How the tensors are stored in GGML LLM models.
#[derive(Debug, PartialEq, Clone, Copy, Eq, Default)]
pub enum FileTypeFormat {
    /// All tensors are stored as f32.
    F32,
    #[default]
    /// All tensors are mostly stored as `f16`, except for the 1D tensors (32-bit).
    MostlyF16,
    /// All tensors are mostly stored as `Q4_0`, except for the 1D tensors (32-bit).
    MostlyQ4_0,
    /// All tensors are mostly stored as `Q4_1`, except for the 1D tensors (32-bit)
    MostlyQ4_1,
    /// All tensors are mostly stored as `Q4_1`, except for the 1D tensors (32-bit)
    /// and the `tok_embeddings.weight` (f16) and `output.weight` tensors (f16).
    MostlyQ4_1SomeF16,
    /// All tensors are mostly stored as `Q4_2`, except for the 1D tensors (32-bit).
    MostlyQ4_2,
    /// All tensors are mostly stored as `Q8_0`, except for the 1D tensors (32-bit).
    MostlyQ8_0,
    /// All tensors are mostly stored as `Q5_0`, except for the 1D tensors (32-bit).
    MostlyQ5_0,
    /// All tensors are mostly stored as `Q5_1`, except for the 1D tensors (32-bit).
    MostlyQ5_1,
}

/// Each variant represents a step within the process of loading the model.
/// These can be used to report progress to the user.
#[derive(Clone, PartialEq, Eq, Debug)]
pub enum LoadProgress {
    /// The hyperparameters have been loaded from the model.
    HyperparametersLoaded,
    /// The context has been created.
    ContextSize {
        /// The size of the context.
        bytes: usize,
    },
    /// A tensor was patched with a LoRA.
    LoraApplied {
        /// The name of the patched tensor.
        name: String,
        /// LoRA file the patch was applied from.
        source: PathBuf,
    },
    /// A tensor from the current part has been loaded.
    TensorLoaded {
        /// The current tensor (0-indexed).
        current_tensor: usize,
        /// The number of total tensors.
        tensor_count: usize,
    },
    /// A model part has finished fully loading.
    Loaded {
        /// The number of bytes in the part.
        file_size: u64,
        /// The number of tensors in the part.
        tensor_count: usize,
    },
}

#[derive(Error, Debug)]
/// Errors encountered during the loading process.
pub enum LoadError {
    #[error("the file {path:?} does not exist")]
    /// The file does not exist.
    FileDoesNotExist {
        /// The path that failed.
        path: PathBuf,
    },
    #[error("could not open file {path:?}")]
    /// A file failed to open.
    OpenFileFailed {
        /// The original error.
        source: std::io::Error,
        /// The path that failed.
        path: PathBuf,
    },
    #[error("no parent path for {path:?}")]
    /// There is no parent path for a given path.
    NoParentPath {
        /// The path without a parent.
        path: PathBuf,
    },
    #[error("unable to read exactly {bytes} bytes")]
    /// Reading exactly `bytes` from a file failed.
    ReadExactFailed {
        /// The original error.
        source: std::io::Error,
        /// The number of bytes that were attempted to be read.
        bytes: usize,
    },
    #[error("non-specific I/O error")]
    /// A non-specific IO error.
    Io(#[from] std::io::Error),
    #[error("could not convert bytes to a UTF-8 string")]
    /// One of the strings encountered was not valid UTF-8.
    InvalidUtf8(#[from] std::string::FromUtf8Error),
    #[error("invalid integer conversion")]
    /// One of the integers encountered could not be converted to a more appropriate type.
    InvalidIntegerConversion(#[from] std::num::TryFromIntError),
    #[error("unsupported f16_: {0}")]
    /// The `f16_` hyperparameter had an invalid value.
    UnsupportedFileType(i32),
    #[error("invalid magic number {magic:#x} for {path:?}")]
    /// An invalid magic number was encountered during the loading process.
    InvalidMagic {
        /// The path that failed.
        path: PathBuf,
        /// The magic number that was encountered.
        magic: u32,
    },
    #[error("invalid file format {container_type:?}")]
    /// The version of the format is not supported by this version of `llm`.
    InvalidFormatVersion {
        /// The format that was encountered.
        container_type: ContainerType,
    },
    #[error("invalid value {ftype} for `f16` in hyperparameters")]
    /// The `f16` hyperparameter had an invalid value.
    HyperparametersF16Invalid {
        /// The format type that was encountered.
        ftype: i32,
    },
    #[error("unknown tensor `{tensor_name}` in {path:?}")]
    /// The tensor `tensor_name` was encountered during the loading of `path`, but was not seen during
    /// the model prelude.
    UnknownTensor {
        /// The name of the tensor.
        tensor_name: String,
        /// The path that failed.
        path: PathBuf,
    },
    #[error("the tensor `{tensor_name}` has the wrong size in {path:?}")]
    /// The tensor `tensor_name` did not match its expected size.
    TensorWrongSize {
        /// The name of the tensor.
        tensor_name: String,
        /// The path that failed.
        path: PathBuf,
    },
    /// The tensor `tensor_name` did not have the expected format type.
    #[error("invalid ftype {ftype} for tensor `{tensor_name}` in {path:?}")]
    UnsupportedElementType {
        /// The name of the tensor.
        tensor_name: String,
        /// The format type that was encountered.
        ftype: u32,
        /// The path that failed.
        path: PathBuf,
    },
    /// An invariant was broken.
    ///
    /// This error is not relevant unless `loader2` is being used.
    #[error("invariant broken: {invariant} in {path:?}")]
    InvariantBroken {
        /// The path that failed.
        path: Option<PathBuf>,
        /// The invariant that was broken.
        invariant: String,
    },
    /// The model could not be created.
    ///
    /// This implies that there were no tensors in the model to be loaded.
    ///
    /// This error is not relevant unless `loader2` is being used.
    #[error("could not create model from {path:?}")]
    ModelNotCreated {
        /// The path that failed.
        path: PathBuf,
    },
    /// Multiple parts of the model were found.
    ///
    /// Multi-part models are not supported. Please convert the model to a single part.
    #[error("multipart models are not supported")]
    MultipartNotSupported {
        /// The paths that were found.
        paths: Vec<PathBuf>,
    },

    /// The vocab file for the tokenizer could not be loaded.
    ///
    ///
    #[error("could not load vocab file {path:?}")]
    TokenizerLoadFailed {
        /// The path that failed.
        path: PathBuf,
    },
}
impl From<util::FindAllModelFilesError> for LoadError {
    fn from(value: util::FindAllModelFilesError) -> Self {
        match value {
            util::FindAllModelFilesError::NoParentPath { path } => LoadError::NoParentPath { path },
            util::FindAllModelFilesError::IO(err) => LoadError::Io(err),
        }
    }
}

impl LoadError {
    #[doc(hidden)]
    pub fn from_format_error(value: FormatLoadError<LoadError>, path: PathBuf) -> Self {
        match value {
            FormatLoadError::InvalidMagic(magic) => LoadError::InvalidMagic { path, magic },
            FormatLoadError::InvalidFormatVersion(container_type) => {
                LoadError::InvalidFormatVersion { container_type }
            }
            FormatLoadError::Io(err) => LoadError::Io(err),
            FormatLoadError::InvalidUtf8(err) => LoadError::InvalidUtf8(err),
            FormatLoadError::InvalidIntegerConversion(err) => {
                LoadError::InvalidIntegerConversion(err)
            }
            FormatLoadError::ImplementationError(err) => err,
            FormatLoadError::UnsupportedElementType { tensor_name, ftype } => {
                LoadError::UnsupportedElementType {
                    path,
                    tensor_name,
                    ftype,
                }
            }
            FormatLoadError::InvariantBroken(invariant) => LoadError::InvariantBroken {
                path: Some(path),
                invariant,
            },
        }
    }
}

/// Used by models to fetch tensors from a loader.
pub trait TensorLoader<E: std::error::Error> {
    /// Gets a tensor from the loader.
    fn load(&mut self, name: &str) -> Result<ggml::Tensor, E>;
    /// Finish loading the model, and extract all of the state from the loader.
    fn finish(self) -> (Context, HashMap<String, ggml::Tensor>, Option<Mmap>);
}

/// Load a GGML model from the `path` and configure it per the `params`. The status
/// of the loading process will be reported through `load_progress_callback`.
///
/// Note that the model must be a single-part model, and the model in `path`
/// *must* match the architecture of `M`.
///
/// # Panics
///
/// - If the model does not match the architecture of `M`. This is not checked
///   before execution, so this function will panic if the model does not match
///   the architecture.
///
///   This is a limitation of the GGML format, which does not
///   store any information about the architecture.
pub fn load<M: KnownModel>(
    path: &Path,
    vocab_path: Option<&Path>,
    params: ModelParameters,
    overrides: Option<M::Overrides>,
    load_progress_callback: impl FnMut(LoadProgress),
) -> Result<M, LoadError> {
    if !path.exists() {
        return Err(LoadError::FileDoesNotExist {
            path: path.to_owned(),
        });
    }

    let paths = util::find_all_model_files(path)?;
    if paths.len() != 1 {
        return Err(LoadError::MultipartNotSupported { paths });
    }

    let file = File::open(path).map_err(|e| LoadError::OpenFileFailed {
        source: e,
        path: path.to_owned(),
    })?;
    let mut reader = BufReader::new(&file);

    let mut loader = Loader::new(load_progress_callback);

    ggml::format::load(&mut reader, &mut loader)
        .map_err(|err| LoadError::from_format_error(err, path.to_owned()))?;

    let Loader {
        hyperparameters,
        vocabulary,
        tensors,
        mut load_progress_callback,
        container_type,
        ..
    } = loader;

<<<<<<< HEAD
    let tokenizer = if let Some(path) = vocab_path {
        let tok = Tokenizer::from_file(path);
        if tok.is_err() {
            return Err(LoadError::TokenizerLoadFailed {
                path: path.to_owned(),
            });
        }

        tok.unwrap()
    } else {
        println!("Warning: No vocab file provided, trying to build vocabulary from ggml model.");

        let mut vocab: HashMap<String, u32> = HashMap::new();

        vocabulary.token_to_id.iter().for_each(|(k, v)| unsafe {
            vocab.insert(String::from_utf8_unchecked(k.to_vec()), *v as u32);
        });

        let builder = BpeBuilder::new()
            .fuse_unk(true)
            .byte_fallback(true)
            .vocab_and_merges(vocab, Vec::new())
            .unk_token("<unk>".to_string());

        Tokenizer::new(builder.build().unwrap())
    };

    let use_mmap = params.prefer_mmap && container_type.support_mmap();
=======
    let quantization_version = (&hyperparameters as &M::Hyperparameters)
        .file_type()
        .map(|ft| ft.quantization_version)
        .unwrap_or_default();
    let quantization_version = if quantization_version == 0 {
        // HACK: version 2 of the GGJT format changed the quantization algorithm,
        // but two days after version 2, the quantization version mechanism was
        // added. To work around this, we assume the quantization version if
        // it's a version 2 model with a quantization version of 0.
        if container_type == ggml::ContainerType::Ggjt(2) {
            1
        } else {
            quantization_version
        }
    } else {
        quantization_version
    };

    // TODO: this is temporary while we figure out how to handle this
    if tensors.values().any(|t| t.element_type.is_quantized()) {
        assert_eq!(quantization_version, 1, "quantization version must be 1");
    }

    let use_mmap =
        params.prefer_mmap && container_type.support_mmap() && params.lora_adapters.is_none();
>>>>>>> 8a8076f5

    let ctx_size = tensors
        .values()
        .map(|ti| ti.calc_absolute_size(use_mmap))
        .sum::<usize>();

    let mut lora_adapters: Option<Vec<LoraAdapter>> = None;
    if let Some(lora_paths) = &params.lora_adapters {
        let adapters: Result<Vec<_>, _> = lora_paths
            .iter()
            .map(|lora_path| {
                // Read the LoRA file
                let lora_file = File::open(lora_path).map_err(|e| LoadError::OpenFileFailed {
                    source: e,
                    path: lora_path.to_owned(),
                })?;
                let mut lora_reader = BufReader::new(&lora_file);
                // TODO: Consider updating the progress callback to report the progress of the LoRA file.
                // Most LoRAs are small enough that this is not necessary, but it would be nice to have.
                let mut lora_loader: Loader<LoraParameters, _> = Loader::new(|_| {});
                ggml::format::load(&mut lora_reader, &mut lora_loader)
                    .map_err(|err| LoadError::from_format_error(err, lora_path.to_owned()))?;

                // Collect the names of the tensors that should be patched
                let tensors_to_patch = lora_loader
                    .tensors
                    .keys()
                    .filter_map(|k| Some(k.rsplit_once('.')?.0.to_owned()))
                    .collect();

                // Return the LoRA patches
                Ok::<_, LoadError>(LoraAdapter {
                    scaling: lora_loader.hyperparameters.calculate_scaling(),
                    tensors: lora_loader.tensors,
                    tensors_to_patch,
                    file: lora_file,
                    path: lora_path.to_owned(),
                })
            })
            .collect();
        lora_adapters = Some(adapters?);
    }

    (load_progress_callback)(LoadProgress::ContextSize { bytes: ctx_size });
    let context = Context::init(ctx_size, !use_mmap);

    let (mmap, file_size) = {
        let file = File::open(path)?;
        let mmap = if use_mmap {
            Some(unsafe { Mmap::map(&file)? })
        } else {
            None
        };
        (mmap, file.metadata()?.len())
    };

    let tensors_len = tensors.len();
    let tl = MmapCompatibleLoader {
        path: path.to_owned(),
        file,
        tensors,
        context,
        mmap,
        lora_adapters,
        load_progress_callback: &mut load_progress_callback,
        loaded_tensors: Default::default(),
    };

<<<<<<< HEAD
    let model = KnownModel::new(hyperparameters, params, tokenizer, tl)?;
=======
    let model = KnownModel::new(hyperparameters, params, overrides, vocabulary, tl)?;
>>>>>>> 8a8076f5

    (load_progress_callback)(LoadProgress::Loaded {
        file_size,
        tensor_count: tensors_len,
    });

    Ok(model)
}

/// A GGML format loader for LLMs.
pub struct Loader<Hp: Hyperparameters, F: FnMut(LoadProgress)> {
    // Input
    load_progress_callback: F,

    // Output
    /// The container type of the model.
    pub container_type: ContainerType,
    /// The hyperparameters of the model.
    pub hyperparameters: Hp,
    /// The vocabulary of the model.
    pub vocabulary: Vocabulary,
    /// The tensors of the model.
    pub tensors: HashMap<String, TensorLoadInfo>,
}
impl<Hp: Hyperparameters, F: FnMut(LoadProgress)> Loader<Hp, F> {
    /// Creates a new loader.
    pub fn new(load_progress_callback: F) -> Self {
        Self {
            load_progress_callback,

            container_type: ContainerType::Ggml,
            hyperparameters: Hp::default(),
            vocabulary: Vocabulary::default(),
            tensors: HashMap::default(),
        }
    }
}
impl<Hp: Hyperparameters, F: FnMut(LoadProgress)> ggml::format::LoadHandler<LoadError>
    for Loader<Hp, F>
{
    fn container_type(&mut self, container_type: ContainerType) -> Result<(), LoadError> {
        self.container_type = container_type;
        Ok(())
    }

    fn vocabulary_token(&mut self, i: usize, token: Vec<u8>, score: f32) -> Result<(), LoadError> {
        let id = match TokenId::try_from(i) {
            Ok(id) => id,
            Err(err) => return Err(LoadError::InvalidIntegerConversion(err)),
        };
        self.vocabulary.push_token(id, token, score);

        Ok(())
    }

    fn read_hyperparameters(
        &mut self,
        reader: &mut dyn BufRead,
    ) -> Result<PartialHyperparameters, LoadError> {
        // NOTE: Field order matters! Data is laid out in the file exactly in this order.
        let hyperparameters = Hp::read_ggml(reader)?;
        let partial = PartialHyperparameters {
            n_vocab: hyperparameters.n_vocabulary(),
        };
        self.hyperparameters = hyperparameters;
        (self.load_progress_callback)(LoadProgress::HyperparametersLoaded);

        Ok(partial)
    }

    fn tensor_buffer(&mut self, info: TensorLoadInfo) -> Result<(), LoadError> {
        self.tensors.insert(info.name.clone(), info);
        Ok(())
    }
}

struct MmapCompatibleLoader<'a> {
    path: PathBuf,
    file: File,
    tensors: HashMap<String, TensorLoadInfo>,
    context: Context,
    mmap: Option<Mmap>,
    lora_adapters: Option<Vec<LoraAdapter>>,
    load_progress_callback: &'a mut dyn FnMut(LoadProgress),
    loaded_tensors: HashMap<String, ggml::Tensor>,
}
impl TensorLoader<LoadError> for MmapCompatibleLoader<'_> {
    fn load(&mut self, name: &str) -> Result<ggml::Tensor, LoadError> {
        let info = self.tensors.get(name).ok_or(LoadError::UnknownTensor {
            tensor_name: String::from(name),
            path: Default::default(),
        })?;

        let mut main_context = FileContext::new(
            &self.context,
            &mut self.file,
            &self.path,
            self.mmap.as_ref(),
        );

        let mut tensor = main_context.get_tensor(info)?;

        if let Some(lora_adapters) = &mut self.lora_adapters {
            for lora_adapter in lora_adapters {
                lora_adapter.patch(info, &mut tensor)?;
                (self.load_progress_callback)(LoadProgress::LoraApplied {
                    name: name.to_owned(),
                    source: lora_adapter.path.to_owned(),
                });
            }
        }

        (self.load_progress_callback)(LoadProgress::TensorLoaded {
            current_tensor: self.loaded_tensors.len(),
            tensor_count: self.tensors.len(),
        });
        self.loaded_tensors.insert(name.to_owned(), tensor.share());

        Ok(tensor)
    }

    fn finish(self) -> (Context, HashMap<String, ggml::Tensor>, Option<Mmap>) {
        (self.context, self.loaded_tensors, self.mmap)
    }
}

pub(crate) struct FileContext<'a> {
    context: &'a Context,
    file: &'a mut File,
    path: &'a Path,
    mmap: Option<&'a Mmap>,
}
impl<'a> FileContext<'a> {
    pub(crate) fn new(
        context: &'a Context,
        file: &'a mut File,
        path: &'a Path,
        mmap: Option<&'a Mmap>,
    ) -> Self {
        Self {
            context,
            file,
            path,
            mmap,
        }
    }

    pub(crate) fn get_tensor(&mut self, info: &TensorLoadInfo) -> Result<ggml::Tensor, LoadError> {
        let name = &info.name;
        let ne = info.dims();
        let dims = ne.len();

        if dims != info.n_dims {
            return Err(LoadError::InvariantBroken {
                path: Some(self.path.to_owned()),
                invariant: format!(
                    "the tensor {name} should have {} dimensions, not {}",
                    info.n_dims, dims
                ),
            });
        }

        let mut tensor = match dims {
            1 => self.context.new_tensor_1d(info.element_type, ne[0]),
            2 => self.context.new_tensor_2d(info.element_type, ne[0], ne[1]),
            3 => self
                .context
                .new_tensor_3d(info.element_type, ne[0], ne[1], ne[2]),
            _ => {
                return Err(LoadError::InvariantBroken {
                    path: Some(self.path.to_owned()),
                    invariant: format!(
                        "the tensor {name} should have between 1 and 3 dimensions, not {dims}"
                    ),
                })
            }
        };

        match self.mmap {
            Some(mmap) => unsafe {
                let ptr = mmap.as_ptr().offset(info.start_offset as isize);
                tensor.set_data(ptr as *mut std::ffi::c_void);
            },
            None => {
                let buf: &mut [u8] = unsafe {
                    std::slice::from_raw_parts_mut(tensor.data() as *mut u8, tensor.nbytes())
                };
                self.file.seek(SeekFrom::Start(info.start_offset))?;
                self.file.read_exact(buf)?;
            }
        }

        Ok(tensor)
    }
}

/// A implementation for `load_progress_callback` that outputs to `stdout`.
pub fn load_progress_callback_stdout(progress: LoadProgress) {
    match progress {
        LoadProgress::HyperparametersLoaded => println!("Loaded hyperparameters"),
        LoadProgress::ContextSize { bytes } => println!(
            "ggml ctx size = {:.2} MB\n",
            bytes as f64 / (1024.0 * 1024.0)
        ),
        LoadProgress::TensorLoaded {
            current_tensor,
            tensor_count,
            ..
        } => {
            let current_tensor = current_tensor + 1;
            if current_tensor % 8 == 0 {
                println!("Loaded tensor {current_tensor}/{tensor_count}");
            }
        }
        LoadProgress::Loaded {
            file_size: byte_size,
            tensor_count,
        } => {
            println!("Loading of model complete");
            println!(
                "Model size = {:.2} MB / num tensors = {}",
                byte_size as f64 / 1024.0 / 1024.0,
                tensor_count
            );
        }
        LoadProgress::LoraApplied { name, source } => {
            println!(
                "Patched tensor {} via LoRA from '{}'",
                name,
                source.file_name().unwrap().to_str().unwrap()
            );
        }
    };
}<|MERGE_RESOLUTION|>--- conflicted
+++ resolved
@@ -18,10 +18,9 @@
 use memmap2::Mmap;
 use thiserror::Error;
 
-<<<<<<< HEAD
 use tokenizers::models::bpe::BpeBuilder;
 use tokenizers::Tokenizer;
-=======
+
 #[derive(Debug, PartialEq, Clone, Copy, Eq, Default)]
 /// Information about the file.
 pub struct FileType {
@@ -88,7 +87,6 @@
         Ok(())
     }
 }
->>>>>>> 8a8076f5
 
 /// How the tensors are stored in GGML LLM models.
 #[derive(Debug, PartialEq, Clone, Copy, Eq, Default)]
@@ -375,7 +373,6 @@
         ..
     } = loader;
 
-<<<<<<< HEAD
     let tokenizer = if let Some(path) = vocab_path {
         let tok = Tokenizer::from_file(path);
         if tok.is_err() {
@@ -403,8 +400,6 @@
         Tokenizer::new(builder.build().unwrap())
     };
 
-    let use_mmap = params.prefer_mmap && container_type.support_mmap();
-=======
     let quantization_version = (&hyperparameters as &M::Hyperparameters)
         .file_type()
         .map(|ft| ft.quantization_version)
@@ -430,7 +425,6 @@
 
     let use_mmap =
         params.prefer_mmap && container_type.support_mmap() && params.lora_adapters.is_none();
->>>>>>> 8a8076f5
 
     let ctx_size = tensors
         .values()
@@ -499,11 +493,7 @@
         loaded_tensors: Default::default(),
     };
 
-<<<<<<< HEAD
-    let model = KnownModel::new(hyperparameters, params, tokenizer, tl)?;
-=======
-    let model = KnownModel::new(hyperparameters, params, overrides, vocabulary, tl)?;
->>>>>>> 8a8076f5
+    let model = KnownModel::new(hyperparameters, params, tokenizer, overrides, tl)?;
 
     (load_progress_callback)(LoadProgress::Loaded {
         file_size,
