[package]
name = "llm"
version = "0.1.1"
license = { workspace = true }
repository = { workspace = true }
description = "A Rust ecosystem of libraries for running inference on large language models, inspired by llama.cpp."
edition = "2021"
readme = "../../README.md"

[dependencies]
llm-base = { path = "../llm-base", version = "0.1.1" }
llm-llama = { path = "../models/llama", features = ["convert"], optional = true, version = "0.1.1" }
llm-gpt2 = { path = "../models/gpt2", optional = true, version = "0.1.1" }
llm-gptj = { path = "../models/gptj", optional = true, version = "0.1.1" }
llm-bloom = { path = "../models/bloom", optional = true, version = "0.1.1" }
<<<<<<< HEAD
llm-neox = { path = "../models/neox", optional = true, version = "0.1.1" }
llm-rwkv = { path = "../models/rwkv", optional = true, version = "0.1.1" }
=======
llm-gptneox = { path = "../models/gptneox", optional = true, version = "0.1.1" }
>>>>>>> 8a8076f5

serde = { workspace = true }

[dev-dependencies]
bytesize = { workspace = true }
log = { workspace = true }
rand = { workspace = true }
rustyline = { workspace = true }
spinoff = { workspace = true }
serde_json = { workspace = true }

[features]
<<<<<<< HEAD
default = ["llama", "gpt2", "gptj", "bloom", "neox", "rwkv"]
=======
default = ["llama", "gpt2", "gptj", "bloom", "gptneox"]
>>>>>>> 8a8076f5
llama = ["dep:llm-llama"]
gpt2 = ["dep:llm-gpt2"]
gptj = ["dep:llm-gptj"]
bloom = ["dep:llm-bloom"]
<<<<<<< HEAD
neox = ["dep:llm-neox"]
rwkv = ["dep:llm-rwkv"]
=======
gptneox = ["dep:llm-gptneox"]
>>>>>>> 8a8076f5
<|MERGE_RESOLUTION|>--- conflicted
+++ resolved
@@ -13,12 +13,8 @@
 llm-gpt2 = { path = "../models/gpt2", optional = true, version = "0.1.1" }
 llm-gptj = { path = "../models/gptj", optional = true, version = "0.1.1" }
 llm-bloom = { path = "../models/bloom", optional = true, version = "0.1.1" }
-<<<<<<< HEAD
-llm-neox = { path = "../models/neox", optional = true, version = "0.1.1" }
+llm-gptneox = { path = "../models/gptneox", optional = true, version = "0.1.1" }
 llm-rwkv = { path = "../models/rwkv", optional = true, version = "0.1.1" }
-=======
-llm-gptneox = { path = "../models/gptneox", optional = true, version = "0.1.1" }
->>>>>>> 8a8076f5
 
 serde = { workspace = true }
 
@@ -29,20 +25,13 @@
 rustyline = { workspace = true }
 spinoff = { workspace = true }
 serde_json = { workspace = true }
+clap = { workspace = true }
 
 [features]
-<<<<<<< HEAD
-default = ["llama", "gpt2", "gptj", "bloom", "neox", "rwkv"]
-=======
-default = ["llama", "gpt2", "gptj", "bloom", "gptneox"]
->>>>>>> 8a8076f5
+default = ["llama", "gpt2", "gptj", "bloom", "gptneox", "rwkv"]
 llama = ["dep:llm-llama"]
 gpt2 = ["dep:llm-gpt2"]
 gptj = ["dep:llm-gptj"]
 bloom = ["dep:llm-bloom"]
-<<<<<<< HEAD
-neox = ["dep:llm-neox"]
-rwkv = ["dep:llm-rwkv"]
-=======
 gptneox = ["dep:llm-gptneox"]
->>>>>>> 8a8076f5
+rwkv = ["dep:llm-rwkv"]