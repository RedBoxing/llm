--- conflicted
+++ resolved
@@ -99,13 +99,10 @@
     pub use llm_gptneox::{self as gptneox, GptNeoX, GptNeoXOverrides};
     #[cfg(feature = "llama")]
     pub use llm_llama::{self as llama, Llama};
-<<<<<<< HEAD
     #[cfg(feature = "mpt")]
     pub use llm_mpt::{self as mpt, Mpt};
-=======
     #[cfg(feature = "rwkv")]
     pub use llm_rwkv::{self as rwkv, Rwkv};
->>>>>>> 8cd948e2
 }
 
 #[derive(Debug, Clone, Copy, PartialEq, Eq, Hash, Serialize)]
@@ -129,20 +126,17 @@
     #[cfg(feature = "gptneox")]
     /// RedPajama: [GPT-NeoX](llm_gptneox) with `use_parallel_residual` set to false
     RedPajama,
-<<<<<<< HEAD
     #[cfg(feature = "mpt")]
     /// [MPT](llm_mpt)
     Mpt,
-=======
     #[cfg(feature = "rwkv")]
     /// [RWKV](llm_rwkv)
     Rwkv,
->>>>>>> 8cd948e2
 }
 
 impl ModelArchitecture {
     /// All available model architectures
-    pub const ALL: [Self; 7] = [
+    pub const ALL: [Self; 8] = [
         #[cfg(feature = "bloom")]
         Self::Bloom,
         #[cfg(feature = "gpt2")]
@@ -155,13 +149,10 @@
         Self::GptNeoX,
         #[cfg(feature = "gptneox")]
         Self::RedPajama,
-<<<<<<< HEAD
         #[cfg(feature = "mpt")]
         Self::Mpt,
-=======
         #[cfg(feature = "rwkv")]
         Self::Rwkv,
->>>>>>> 8cd948e2
     ];
 }
 
@@ -205,17 +196,12 @@
             "gptneox" => Ok(GptNeoX),
             #[cfg(feature = "gptneox")]
             "redpajama" => Ok(RedPajama),
-<<<<<<< HEAD
             #[cfg(feature = "mpt")]
             "mpt" => Ok(Mpt),
-            _ => Err(UnsupportedModelArchitecture(format!(
-                "{s} is not a supported model architecture"
-=======
             #[cfg(feature = "rwkv")]
             "rwkv" => Ok(Rwkv),
             m => Err(UnsupportedModelArchitecture(format!(
                 "{m} is not a supported model architecture"
->>>>>>> 8cd948e2
             ))),
         }
     }
@@ -238,13 +224,10 @@
             GptNeoX => write!(f, "GPT-NeoX"),
             #[cfg(feature = "gptneox")]
             RedPajama => write!(f, "RedPajama"),
-<<<<<<< HEAD
             #[cfg(feature = "mpt")]
             Mpt => write!(f, "MPT"),
-=======
             #[cfg(feature = "rwkv")]
             Rwkv => write!(f, "RWKV"),
->>>>>>> 8cd948e2
         }
     }
 }
@@ -338,10 +321,14 @@
             },
             load_progress_callback,
         )?,
-<<<<<<< HEAD
         #[cfg(feature = "mpt")]
-        Mpt => load_model::<models::Mpt>(path, params, overrides, load_progress_callback)?,
-=======
+        Mpt => load_model::<models::Mpt>(
+            path,
+            vocabulary_path,
+            params,
+            overrides,
+            load_progress_callback,
+        )?,
         #[cfg(feature = "rwkv")]
         Rwkv => load_model::<models::Rwkv>(
             path,
@@ -350,7 +337,6 @@
             overrides,
             load_progress_callback,
         )?,
->>>>>>> 8cd948e2
     };
 
     Ok(model)
