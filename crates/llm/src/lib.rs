--- conflicted
+++ resolved
@@ -88,10 +88,8 @@
     pub use llm_llama::{self as llama, Llama};
     #[cfg(feature = "neox")]
     pub use llm_neox::{self as neox, NeoX};
-<<<<<<< HEAD
     #[cfg(feature = "rwkv")]
     pub use llm_rwkv::{self as rwkv, Rwkv};
-=======
 }
 
 #[derive(Debug, Clone, Copy, PartialEq, Eq, Hash, Serialize)]
@@ -112,11 +110,21 @@
     #[cfg(feature = "neox")]
     /// [GPT-NeoX](llm_neox)
     NeoX,
+    #[cfg(feature = "rwkv")]
+    /// [RWKV](llm_rwkv)
+    Rwkv,
 }
 
 impl ModelArchitecture {
     /// All available model architectures
-    pub const ALL: [Self; 5] = [Self::Bloom, Self::Gpt2, Self::GptJ, Self::Llama, Self::NeoX];
+    pub const ALL: [Self; 6] = [
+        Self::Bloom,
+        Self::Gpt2,
+        Self::GptJ,
+        Self::Llama,
+        Self::NeoX,
+        Self::Rwkv,
+    ];
 }
 
 /// An unsupported model architecture was specified.
@@ -159,6 +167,8 @@
             "llama" => Ok(Llama),
             #[cfg(feature = "neox")]
             "gptneox" => Ok(NeoX),
+            #[cfg(feature = "rwkv")]
+            "rwkv" => Ok(Rwkv),
             m => Err(UnsupportedModelArchitecture(format!(
                 "{m} is not a supported model architecture"
             ))),
@@ -181,6 +191,8 @@
             Llama => write!(f, "LLaMA"),
             #[cfg(feature = "neox")]
             NeoX => write!(f, "GPT-NeoX"),
+            #[cfg(feature = "rwkv")]
+            Rwkv => write!(f, "RWKV"),
         }
     }
 }
@@ -208,6 +220,8 @@
         Llama => Box::new(load::<models::Llama>(path, params, load_progress_callback)?),
         #[cfg(feature = "neox")]
         NeoX => Box::new(load::<models::NeoX>(path, params, load_progress_callback)?),
+        #[cfg(feature = "rwkv")]
+        Rwkv => Box::new(load::<models::Rwkv>(path, params, load_progress_callback)?),
     };
 
     Ok(model)
@@ -226,5 +240,4 @@
             );
         }
     }
->>>>>>> 67ee7530
 }