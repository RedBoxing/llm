--- conflicted
+++ resolved
@@ -99,13 +99,10 @@
     pub use llm_gptneox::{self as gptneox, GptNeoX};
     #[cfg(feature = "llama")]
     pub use llm_llama::{self as llama, Llama};
-<<<<<<< HEAD
+    #[cfg(feature = "mpt")]
+    pub use llm_mpt::{self as mpt, Mpt};
     #[cfg(feature = "rwkv")]
     pub use llm_rwkv::{self as rwkv, Rwkv};
-=======
-    #[cfg(feature = "mpt")]
-    pub use llm_mpt::{self as mpt, Mpt};
->>>>>>> d07c33f6
 }
 
 #[derive(Debug, Clone, Copy, PartialEq, Eq, Hash, Serialize)]
@@ -126,27 +123,17 @@
     #[cfg(feature = "gptneox")]
     /// [GPT-NeoX](llm_gptneox)
     GptNeoX,
-<<<<<<< HEAD
-    #[cfg(feature = "gptneox")]
-    /// RedPajama: [GPT-NeoX](llm_gptneox) with `use_parallel_residual` set to false
-    RedPajama,
+    #[cfg(feature = "mpt")]
+    /// [MPT](llm_mpt)
+    Mpt,
     #[cfg(feature = "rwkv")]
     /// [RWKV](llm_rwkv)
     Rwkv,
-=======
-    #[cfg(feature = "mpt")]
-    /// [MPT](llm_mpt)
-    Mpt,
->>>>>>> d07c33f6
 }
 
 impl ModelArchitecture {
     /// All available model architectures
-<<<<<<< HEAD
-    pub const ALL: [Self; 7] = [
-=======
     pub const ALL: &[Self] = &[
->>>>>>> d07c33f6
         #[cfg(feature = "bloom")]
         Self::Bloom,
         #[cfg(feature = "gpt2")]
@@ -157,15 +144,10 @@
         Self::Llama,
         #[cfg(feature = "gptneox")]
         Self::GptNeoX,
-<<<<<<< HEAD
-        #[cfg(feature = "gptneox")]
-        Self::RedPajama,
+        #[cfg(feature = "mpt")]
+        Self::Mpt,
         #[cfg(feature = "rwkv")]
         Self::Rwkv,
-=======
-        #[cfg(feature = "mpt")]
-        Self::Mpt,
->>>>>>> d07c33f6
     ];
 }
 
@@ -207,20 +189,13 @@
             "llama" => Ok(Llama),
             #[cfg(feature = "gptneox")]
             "gptneox" => Ok(GptNeoX),
-<<<<<<< HEAD
-            #[cfg(feature = "gptneox")]
-            "redpajama" => Ok(RedPajama),
+            #[cfg(feature = "mpt")]
+            "mpt" => Ok(Mpt),
             #[cfg(feature = "rwkv")]
             "rwkv" => Ok(Rwkv),
-            m => Err(UnsupportedModelArchitecture(format!(
-                "{m} is not a supported model architecture"
-=======
-            #[cfg(feature = "mpt")]
-            "mpt" => Ok(Mpt),
 
             _ => Err(UnsupportedModelArchitecture(format!(
                 "{s} is not a supported model architecture"
->>>>>>> d07c33f6
             ))),
         }
     }
@@ -241,15 +216,10 @@
             Llama => write!(f, "LLaMA"),
             #[cfg(feature = "gptneox")]
             GptNeoX => write!(f, "GPT-NeoX"),
-<<<<<<< HEAD
-            #[cfg(feature = "gptneox")]
-            RedPajama => write!(f, "RedPajama"),
+            #[cfg(feature = "mpt")]
+            Mpt => write!(f, "MPT"),
             #[cfg(feature = "rwkv")]
             Rwkv => write!(f, "RWKV"),
-=======
-            #[cfg(feature = "mpt")]
-            Mpt => write!(f, "MPT"),
->>>>>>> d07c33f6
         }
     }
 }
@@ -322,7 +292,6 @@
             load_progress_callback,
         )?,
         #[cfg(feature = "gptneox")]
-<<<<<<< HEAD
         GptNeoX => load_model::<models::GptNeoX>(
             path,
             vocabulary_path,
@@ -330,18 +299,12 @@
             overrides,
             load_progress_callback,
         )?,
-        #[cfg(feature = "gptneox")]
-        RedPajama => load_model::<models::GptNeoX>(
-            path,
-            vocabulary_path,
-            params,
-            {
-                let mut overrides = overrides.unwrap_or_default();
-                overrides.merge(models::GptNeoXOverrides {
-                    use_parallel_residual: false,
-                });
-                Some(overrides)
-            },
+        #[cfg(feature = "mpt")]
+        Mpt => load_model::<models::Mpt>(
+            path,
+            vocabulary_path,
+            params,
+            overrides,
             load_progress_callback,
         )?,
         #[cfg(feature = "rwkv")]
@@ -352,11 +315,6 @@
             overrides,
             load_progress_callback,
         )?,
-=======
-        GptNeoX => load_model::<models::GptNeoX>(path, params, overrides, load_progress_callback)?,
-        #[cfg(feature = "mpt")]
-        Mpt => load_model::<models::Mpt>(path, params, overrides, load_progress_callback)?,
->>>>>>> d07c33f6
     };
 
     Ok(model)
