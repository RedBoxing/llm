--- conflicted
+++ resolved
@@ -1,29 +1,4 @@
 use clap::Parser;
-<<<<<<< HEAD
-use llm::{
-    load_progress_callback_stdout as load_callback, InferenceFeedback, InferenceRequest,
-    InferenceResponse, ModelArchitecture,
-};
-use std::{convert::Infallible, io::Write, path::PathBuf};
-
-#[derive(Parser)]
-struct Args {
-    model_architecture: ModelArchitecture,
-    model_path: PathBuf,
-    prompt: Option<String>,
-
-    #[arg(short, long)]
-    overrides: Option<String>,
-
-    #[arg(short, long)]
-    vocabulary_path: Option<PathBuf>,
-}
-
-fn main() {
-    let args = Args::parse();
-
-    let model_architecture: ModelArchitecture = args.model_architecture;
-=======
 use std::{convert::Infallible, io::Write, path::PathBuf};
 
 #[derive(Parser)]
@@ -55,27 +30,18 @@
 
     let vocabulary_source = args.to_vocabulary_source();
     let model_architecture = args.model_architecture;
->>>>>>> 3a631427
     let model_path = args.model_path;
     let prompt = args
         .prompt
         .as_deref()
         .unwrap_or("Rust is a cool programming language because");
-<<<<<<< HEAD
-    let overrides = args.overrides.map(|s| serde_json::from_str(&s).unwrap());
-=======
->>>>>>> 3a631427
 
     let now = std::time::Instant::now();
 
     let model = llm::load_dynamic(
         model_architecture,
         &model_path,
-<<<<<<< HEAD
-        args.vocabulary_path.as_deref(),
-=======
         vocabulary_source,
->>>>>>> 3a631427
         Default::default(),
         llm::load_progress_callback_stdout,
     )
