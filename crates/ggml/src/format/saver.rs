//! The saver module implements a way to save a model to disk in the GGJT format.
//!
//! To implement a saver for your model, implement [SaveHandler] for your model
//! and provide data as appropriate, then call [save] with an instance of
//! your handler.

use std::{
    error::Error,
    io::{Seek, Write},
};

use crate::{util, ContainerType, ElementType};

#[derive(Debug, thiserror::Error)]
/// Errors that can occur while writing a model.
pub enum SaveError<E: Error> {
    #[error("non-specific I/O error")]
    /// A non-specific IO error.
    Io(#[from] std::io::Error),
    #[error("invalid integer conversion")]
    /// One of the integers encountered could not be converted to a more appropriate type.
    InvalidIntegerConversion(#[from] std::num::TryFromIntError),
    #[error("implementation error")]
    /// An error `E` was returned by the implementation of the loader.
    ImplementationError(#[source] E),
    #[error("invariant broken: {0}")]
    /// An invariant was broken.
    InvariantBroken(String),
}

/// A handler for saving a GGML model.
pub trait SaveHandler<E: Error> {
    /// Called when the hyperparameters must be written.
    fn write_hyperparameters(&mut self, writer: &mut dyn Write) -> Result<(), E>;

    /// Called when information for a tensor is to be written.
    fn tensor_data(&mut self, tensor_name: &str) -> Result<TensorSaveInfo, E>;
}

/// Information about a [tensor](https://en.wikipedia.org/wiki/Tensor_(machine_learning)) that is to be saved.
#[derive(Clone, PartialEq, Debug)]
pub struct TensorSaveInfo {
    /// The number of dimensions in the tensor.
    pub n_dims: usize,
    /// The dimensions of the tensor.
    pub dims: [usize; 2],
    /// The type of the elements in the tensor.
    pub element_type: ElementType,
    /// The data to save to disk.
    // TODO: This can be done more efficiently by borrowing the data, but
    // I wanted to avoid the lifetime parameter for now, especially as
    // the naive solution would borrow `TensorData` for the lifetime of the
    // handler, which is obviously not ideal if you're trying to transcode
    // an existing file tensor-by-tensor.
    pub data: Vec<u8>,
}

/// Saves a model to the given writer.
///
/// Only GGJT version 2 is supported.
pub fn save<E: Error, W: Write + Seek>(
    writer: &mut W,
    handler: &mut dyn SaveHandler<E>,
    vocabulary: &[(Vec<u8>, f32)],
    tensor_names: &[String],
) -> Result<(), SaveError<E>> {
    // Write header and hyperparameters
<<<<<<< HEAD
    util::write_u32(writer, crate::FILE_MAGIC_GGJT)?;
    util::write_u32(writer, crate::DEFAULT_VERSION)?;
=======
    ContainerType::Ggjt(2).write(writer)?;
>>>>>>> 8a8076f5
    handler
        .write_hyperparameters(writer)
        .map_err(SaveError::ImplementationError)?;

    // Write vocabulary
    for (token, score) in vocabulary {
        util::write_u32(writer, token.len().try_into()?)?;
        writer.write_all(token)?;
        util::write_f32(writer, *score)?;
    }

    // Write tensors
    for name in tensor_names {
        let TensorSaveInfo {
            n_dims,
            dims,
            element_type,
            data,
        } = handler
            .tensor_data(name)
            .map_err(SaveError::ImplementationError)?;

        match element_type {
            ElementType::Q4_0 | ElementType::Q4_1 => {
                if dims[0] % 64 != 0 {
                    return Err(SaveError::InvariantBroken(format!("{dims:?}[0] % 64 == 0")));
                }
            }
            _ => {}
        }

        // Write tensor header
        util::write_i32(writer, n_dims.try_into()?)?;
        util::write_i32(writer, name.len().try_into()?)?;
        util::write_u32(writer, element_type.into())?;
        for &dim in &dims[0..n_dims] {
            util::write_i32(writer, dim.try_into()?)?;
        }

        // Write tensor name
        writer.write_all(name.as_bytes())?;

        // Align to nearest 32 bytes
        let offset_curr = writer.stream_position()?;
        let offset_aligned = (offset_curr + 31) & !31;
        let padding = usize::try_from(offset_aligned - offset_curr)?;
        writer.write_all(&vec![0; padding])?;

        // Write tensor data
        writer.write_all(&data)?;
    }

    Ok(())
}<|MERGE_RESOLUTION|>--- conflicted
+++ resolved
@@ -65,12 +65,7 @@
     tensor_names: &[String],
 ) -> Result<(), SaveError<E>> {
     // Write header and hyperparameters
-<<<<<<< HEAD
-    util::write_u32(writer, crate::FILE_MAGIC_GGJT)?;
-    util::write_u32(writer, crate::DEFAULT_VERSION)?;
-=======
     ContainerType::Ggjt(2).write(writer)?;
->>>>>>> 8a8076f5
     handler
         .write_hyperparameters(writer)
         .map_err(SaveError::ImplementationError)?;
